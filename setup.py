--- conflicted
+++ resolved
@@ -52,12 +52,9 @@
                 "cffi",
                 "bottleneck",
                 "pandas",
-<<<<<<< HEAD
-                "basemap @ git+https://github.com/matplotlib/basemap.git@v1.2.2rel#egg=basemap"],
-=======
+                "basemap @ git+https://github.com/matplotlib/basemap.git@v1.2.2rel#egg=basemap",
                 "hdf5plugin",
                 "zfpy"],
->>>>>>> bdb466ea
         entry_points={
           'console_scripts': [
               'enstools-opendata=enstools.opendata.cli:main',
